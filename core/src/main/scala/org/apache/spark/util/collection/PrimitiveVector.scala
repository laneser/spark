--- conflicted
+++ resolved
@@ -17,23 +17,15 @@
 
 package org.apache.spark.util.collection
 
-<<<<<<< HEAD
 import scala.reflect.ClassTag
 
-/** Provides a simple, non-threadsafe, array-backed vector that can store primitives. */
-private[spark]
-class PrimitiveVector[@specialized(Long, Int, Double) V: ClassTag](initialSize: Int = 64) {
-  private var numElements = 0
-  private var array: Array[V] = _
-=======
 /**
  * An append-only, non-threadsafe, array-backed vector that is optimized for primitive types.
  */
 private[spark]
-class PrimitiveVector[@specialized(Long, Int, Double) V: ClassManifest](initialSize: Int = 64) {
+class PrimitiveVector[@specialized(Long, Int, Double) V: ClassTag](initialSize: Int = 64) {
   private var _numElements = 0
   private var _array: Array[V] = _
->>>>>>> 2fead510
 
   // NB: This must be separate from the declaration, otherwise the specialized parent class
   // will get its own array with the same initial size.
